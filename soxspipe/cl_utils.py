--- conflicted
+++ resolved
@@ -293,17 +293,11 @@
     runningTime = times.calculate_time_difference(startTime, endTime)
     sys.argv[0] = os.path.basename(sys.argv[0])
 
-<<<<<<< HEAD
     if not a['session'] and not a['reduce']:
         log.print(f'\nRecipe Command: {(" ").join(sys.argv)}')
         log.print(f'Recipe Run Time: {runningTime}\n\n')
 
     if not a['prep'] and not a['session'] and not a['reduce']:
-=======
-    if not a['prep'] and not a['session']:
-        log.print(f'\nRecipe Command: {(" ").join(sys.argv)}')
-        log.print(f'Recipe Run Time: {runningTime}\n\n')
->>>>>>> 5ab4669b
         print(f"{'='*70}\n")
 
     return
