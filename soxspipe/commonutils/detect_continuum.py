#!/usr/bin/env python
# encoding: utf-8
"""
*find and fit the continuum in a pinhole flat frame with low-order polynomials. These polynominals are the central loctions of the orders*

:Author:
    David Young & Marco Landoni

:Date Created:
    September 10, 2020
"""
################# GLOBAL IMPORTS ####################


from soxspipe.commonutils.toolkit import read_spectral_format
from soxspipe.commonutils.toolkit import cut_image_slice
from soxspipe.commonutils.dispersion_map_to_pixel_arrays import dispersion_map_to_pixel_arrays
import collections


from random import random


from soxspipe.commonutils.filenamer import filenamer
from soxspipe.commonutils.polynomials import chebyshev_xy_polynomial, chebyshev_order_xy_polynomials

from os.path import expanduser
from soxspipe.commonutils import detector_lookup
from soxspipe.commonutils import keyword_lookup
from fundamentals import tools
from builtins import object
import sys
import math
import os
from io import StringIO
import copy
from contextlib import suppress
from datetime import datetime
os.environ['TERM'] = 'vt100'


class _base_detect(object):

    def fit_order_polynomial(
            self,
            pixelList,
            order,
            axisBDeg,
            axisACol,
            axisBCol,
            exponentsIncluded=False):
        """*iteratively fit the dispersion map polynomials to the data, clipping residuals with each iteration*

        **Key Arguments:**
            - ``pixelList`` -- data-frame group containing x,y pixel array
            - ``order`` -- the order to fit
            - ``axisBDeg`` -- degree for polynomial to fit
            - ``axisACol`` -- name of columns containing axis to be fitted
            - ``axisBCol`` -- name of columns containing free axis (values known)
            - ``exponentsIncluded`` -- the exponents have already been calculated in the dataframe so no need to regenerate. Default *False*

        **Return:**
            - ``coeffs`` -- the coefficients of the polynomial fit
            - ``pixelList`` -- the pixel list but now with fits and residuals included
        """
        self.log.debug('starting the ``fit_order_polynomial`` method')

        import numpy as np
        from astropy.stats import sigma_clip
        from scipy.optimize import curve_fit

        arm = self.arm
        self.axisBDeg = axisBDeg

        clippedCount = 1

        poly = chebyshev_xy_polynomial(
            log=self.log, axisBCol=axisBCol, axisBDeg=self.axisBDeg, exponentsIncluded=exponentsIncluded).poly

        clippingSigma = self.recipeSettings[
            "poly-fitting-residual-clipping-sigma"]
        clippingIterationLimit = self.recipeSettings[
            "poly-clipping-iteration-limit"]

        iteration = 0
        mask = (pixelList['order'] == order)
        pixelListFiltered = pixelList.loc[mask]

        coeff = np.ones((self.axisBDeg + 1))
        while clippedCount > 0 and iteration < clippingIterationLimit:
            pixelListFiltered = pixelList.loc[mask]

            startCount = len(pixelListFiltered.index)
            iteration += 1
            # USE LEAST-SQUARED CURVE FIT TO FIT CHEBY POLY
            # NOTE X AND Y COLUMN ARE CORRECLY IN xdata AND ydata - WANT TO
            # FIND X (UNKNOWN) WRT Y (KNOWNN)
            try:
                coeff, pcov_x = curve_fit(
                    poly, xdata=pixelListFiltered, ydata=pixelListFiltered[axisACol].values, p0=coeff)
            except TypeError as e:
                # REMOVE THIS ORDER FROM PIXEL LIST
                pixelList.drop(index=pixelList[mask].index, inplace=True)
                coeff = None
                return coeff, pixelList
            except Exception as e:
                raise e

            res, res_mean, res_std, res_median, xfit = self.calculate_residuals(
                orderPixelTable=pixelListFiltered,
                coeff=coeff,
                axisACol=axisACol,
                axisBCol=axisBCol)

            pixelList.loc[mask, "x_fit_res"] = res
            pixelList.loc[mask, "x_fit"] = xfit

            # SIGMA-CLIP THE DATA
            masked_residuals = sigma_clip(
                res, sigma_lower=clippingSigma, sigma_upper=clippingSigma, maxiters=1, cenfunc='median', stdfunc='mad_std')
            pixelList.loc[mask, "mask"] = masked_residuals.mask

            # REMOVE FILTERED ROWS FROM DATA FRAME
            removeMask = (pixelList["mask"] == True)
            pixelList.drop(index=pixelList[removeMask].index, inplace=True)
            pixelListFiltered = pixelList.loc[mask]
            clippedCount = startCount - len(pixelListFiltered.index)

            sys.stdout.write("\x1b[1A\x1b[2K")
            print(f'\t\tORDER {order:0.0f}: {clippedCount} pixel positions where clipped in iteration {iteration} of fitting the polynomial')

        self.log.debug('completed the ``fit_order_polynomial`` method')
        return coeff, pixelList

    def fit_global_polynomial(
            self,
            pixelList,
            axisACol="cont_x",
            axisBCol="cont_y",
            orderCol="order",
            exponentsIncluded=False,
            writeQCs=False):
        """*iteratively fit the global polynomial to the data, fitting axisA as a function of axisB, clipping residuals with each iteration*

        **Key Arguments:**
            - ``pixelList`` -- data-frame group containing x,y pixel array
            - ``exponentsIncluded`` -- the exponents have already been calculated in the dataframe so no need to regenerate. Default *False*

        **Return:**
            - ``coeffs`` -- the coefficients of the polynomial fit
            - ``pixelList`` -- the pixel list but now with fits and residuals included
            - ``allClipped`` -- data that was sigma-clipped
        """
        self.log.debug('starting the ``fit_global_polynomial`` method')

        import numpy as np
        from astropy.stats import sigma_clip
        from scipy.optimize import curve_fit
        import pandas as pd

        arm = self.arm

        clippedCount = 1

        poly = chebyshev_order_xy_polynomials(log=self.log, axisBCol=axisBCol, orderCol=orderCol, orderDeg=self.orderDeg, axisBDeg=self.axisBDeg, axisB=self.axisB, exponentsIncluded=exponentsIncluded).poly

        clippingSigma = self.recipeSettings[
            "poly-fitting-residual-clipping-sigma"]
        clippingIterationLimit = self.recipeSettings[
            "poly-clipping-iteration-limit"]

        iteration = 0

        allClipped = []
        coeff = np.ones((self.axisBDeg + 1) * (self.orderDeg + 1))
        while clippedCount > 0 and iteration < clippingIterationLimit:
            startCount = len(pixelList.index)
            iteration += 1
            # USE LEAST-SQUARED CURVE FIT TO FIT CHEBY POLY

            try:
                coeff, pcov_x = curve_fit(
                    poly, xdata=pixelList, ydata=pixelList[axisACol].values, p0=coeff)
            except TypeError as e:
                # REMOVE THIS ORDER FROM PIXEL LIST
                coeff = None
                return coeff, pixelList
            except Exception as e:
                raise e

            res, res_mean, res_std, res_median, xfit = self.calculate_residuals(
                orderPixelTable=pixelList,
                coeff=coeff,
                orderCol=orderCol,
                axisACol=axisACol,
                axisBCol=axisBCol)

            pixelList[f"{axisACol}_fit_res"] = res
            pixelList[f"{axisACol}_fit"] = xfit

            # SIGMA-CLIP THE DATA
            masked_residuals = sigma_clip(
                res, sigma_lower=clippingSigma, sigma_upper=clippingSigma, maxiters=1, cenfunc='median', stdfunc='mad_std')
            pixelList["mask"] = masked_residuals.mask

            # REMOVE FILTERED ROWS FROM DATA FRAME
            removeMask = (pixelList["mask"] == True)
            allClipped.append(pixelList.loc[removeMask])
            pixelList.drop(index=pixelList[removeMask].index, inplace=True)
            clippedCount = startCount - len(pixelList.index)

            if iteration > 1:
                sys.stdout.write("\x1b[1A\x1b[2K")
            print(f'\tGLOBAL FIT: {clippedCount} pixel positions where clipped in iteration {iteration} of fitting the polynomial')

        allClipped = pd.concat(allClipped, ignore_index=True)

        res, res_mean, res_std, res_median, xfit = self.calculate_residuals(
            orderPixelTable=pixelList,
            coeff=coeff,
            orderCol=orderCol,
            axisACol=axisACol,
            axisBCol=axisBCol,
            writeQCs=writeQCs)

        self.log.debug('completed the ``fit_global_polynomial`` method')
        return coeff, pixelList, allClipped

    def calculate_residuals(
            self,
            orderPixelTable,
            coeff,
            axisACol,
            axisBCol,
            orderCol=False,
            writeQCs=False):
        """*calculate residuals of the polynomial fits against the observed line postions*

        **Key Arguments:**
            - ``orderPixelTable`` -- data-frame containing pixel list for given order
            - ``coeff`` -- the coefficients of the fitted polynomial
            - ``axisACol`` -- name of x-pixel column
            - ``axisBCol`` -- name of y-pixel column
            - ``orderCol`` -- name of the order column (global fits only)
            - ``writeQCs`` -- write the QCs to dataframe? Default *False*

        **Return:**
            - ``res`` -- x residuals
            - ``mean`` -- the mean of the residuals
            - ``std`` -- the stdev of the residuals
            - ``median`` -- the median of the residuals
            - ``xfit`` -- fitted x values
        """
        self.log.debug('starting the ``calculate_residuals`` method')

        import numpy as np
        import pandas as pd

        arm = self.arm

        poly = chebyshev_order_xy_polynomials(
            log=self.log, axisBCol=axisBCol, orderCol=orderCol, orderDeg=self.orderDeg, axisBDeg=self.axisBDeg).poly

        # CALCULATE RESIDUALS BETWEEN GAUSSIAN PEAK LINE POSITIONS AND POLY
        # FITTED POSITIONS
        xfit = poly(
            orderPixelTable, *coeff)
        res = xfit - orderPixelTable[axisACol].values

        # GET UNIQUE VALUES IN COLUMN
        uniqueorders = len(orderPixelTable['order'].unique())

        # CALCULATE COMBINED RESIDUALS AND STATS
        res_mean = np.ma.mean(res)
        res_std = np.ma.std(res)
        res_median = np.ma.median(res)

        if writeQCs:
            utcnow = datetime.utcnow()
            utcnow = utcnow.strftime("%Y-%m-%dT%H:%M:%S")

            tag = "continuum"
            if "order-centre" in self.recipeName.lower():
                tag = "order centre"

            self.qc = pd.concat([self.qc, pd.Series({
                "soxspipe_recipe": self.recipeName,
                "qc_name": "XRESMIN",
                "qc_value": res.min(),
                "qc_comment": f"[px] Minimum residual in {tag} fit along x-axis",
                "qc_unit": "pixels",
                "obs_date_utc": self.dateObs,
                "reduction_date_utc": utcnow,
                "to_header": True
            }).to_frame().T], ignore_index=True)
            self.qc = pd.concat([self.qc, pd.Series({
                "soxspipe_recipe": self.recipeName,
                "qc_name": "XRESMAX",
                "qc_value": res.max(),
                "qc_comment": f"[px] Maximum residual in {tag} fit along x-axis",
                "qc_unit": "pixels",
                "obs_date_utc": self.dateObs,
                "reduction_date_utc": utcnow,
                "to_header": True
            }).to_frame().T], ignore_index=True)
            self.qc = pd.concat([self.qc, pd.Series({
                "soxspipe_recipe": self.recipeName,
                "qc_name": "XRESRMS",
                "qc_value": res_std,
                "qc_comment": f"[px] Std-dev of residual {tag} fit along x-axis",
                "qc_unit": "pixels",
                "obs_date_utc": self.dateObs,
                "reduction_date_utc": utcnow,
                "to_header": True
            }).to_frame().T], ignore_index=True)

            if "order" in self.recipeName.lower():
                c = f"Number of order centre traces found"
            else:
                c = f"Number of orders containing an object trace"

            self.qc = pd.concat([self.qc, pd.Series({
                "soxspipe_recipe": self.recipeName,
                "qc_name": "NORDERS",
                "qc_value": uniqueorders,
                "qc_comment": c,
                "qc_unit": None,
                "obs_date_utc": self.dateObs,
                "reduction_date_utc": utcnow,
                "to_header": True
            }).to_frame().T], ignore_index=True)

        self.log.debug('completed the ``calculate_residuals`` method')
        return res, res_mean, res_std, res_median, xfit

    def write_order_table_to_file(
            self,
            frame,
            orderPolyTable,
            orderMetaTable):
        """*write out the fitted polynomial solution coefficients to file*

        **Key Arguments:**
            - ``frame`` -- the calibration frame used to generate order location data
            - ``orderPolyTable`` -- data-frames containing centre location coefficients (and possibly also order edge coeffs)
            - ``orderMetaTable`` -- extra order meta data to be added in an extra FITS extension

        **Return:**
            - ``order_table_path`` -- path to the order table file
        """
        from astropy.table import Table
        from astropy.io import fits
        self.log.debug('starting the ``write_order_table_to_file`` method')

        arm = self.arm
        kw = self.kw

        # DETERMINE WHERE TO WRITE THE FILE
        home = expanduser("~")
        if self.binx > 1 or self.biny > 1:
            outDir = self.settings["workspace-root-dir"] + "/tmp"
        else:
            outDir = self.settings["workspace-root-dir"].replace("~", home) + f"/product/{self.recipeName}"
            outDir = outDir.replace("//", "/")
        # Recursively create missing directories
        if not os.path.exists(outDir):
            os.makedirs(outDir)

        if not self.sofName:
            filename = filenamer(
                log=self.log,
                frame=frame,
                settings=self.settings
            )

        else:
            filename = self.sofName + ".fits"
        filename = filename.replace("MFLAT", "FLAT")

        if "order" in self.recipeName.lower():
            filename = filename.upper().split("FLAT")[0] + "ORDER_LOCATIONS.fits"
        elif "stare" in self.recipeName.lower():
            filename = filename.upper().split(".FITS")[0] + "_OBJECT_TRACE.fits"

        order_table_path = f"{outDir}/{filename}"

        header = copy.deepcopy(frame.header)
        header.pop(kw("DPR_TECH"))
        header.pop(kw("DPR_CATG"))
        header.pop(kw("DPR_TYPE"))

        with suppress(KeyError):
            header.pop(kw("DET_READ_SPEED"))
        with suppress(KeyError):
            header.pop(kw("CONAD"))
        with suppress(KeyError):
            header.pop(kw("GAIN"))
        with suppress(KeyError):
            header.pop(kw("RON"))

        header["HIERARCH " + kw("PRO_TECH")] = "ECHELLE,SLIT"

        orderPolyTable = Table.from_pandas(orderPolyTable)
        BinTableHDU = fits.table_to_hdu(orderPolyTable)
        orderMetaTable = Table.from_pandas(orderMetaTable)
        BinTableHDU2 = fits.table_to_hdu(orderMetaTable)

        header[kw("SEQ_ARM")] = arm
        header["HIERARCH " + kw("PRO_TYPE")] = "REDUCED"
<<<<<<< HEAD
        if "order" in self.recipeName.lower():
            header["HIERARCH " + kw("PRO_CATG")] = f"ORDER_TAB_{arm}".upper()
        else:
            header["HIERARCH " + kw("PRO_CATG")] = f"OBJECT_TAB_{arm}".upper()
=======
        header["HIERARCH " + kw("PRO_CATG")] = f"ORDER_TAB_{arm}".upper()
>>>>>>> 818f55de
        priHDU = fits.PrimaryHDU(header=header)

        hduList = fits.HDUList([priHDU, BinTableHDU, BinTableHDU2])
        hduList.writeto(order_table_path, checksum=True, overwrite=True)

        self.log.debug('completed the ``write_order_table_to_file`` method')
        return order_table_path


class detect_continuum(_base_detect):
    """
    *find and fit the continuum in a pinhole flat frame with low-order polynomials. These polynominals are the central loctions of the orders*

    **Key Arguments:**
        - ``log`` -- logger
        - ``pinholeFlat`` -- calibrationed pinhole flat frame (CCDObject)
        - ``dispersion_map`` -- path to dispersion map csv file containing polynomial fits of the dispersion solution for the frame
        - ``settings`` -- the recipe settings dictionary
        - ``recipeName`` -- the recipe name as given in the settings dictionary
        - ``qcTable`` -- the data frame to collect measured QC metrics 
        - ``productsTable`` -- the data frame to collect output products
        - ``sofName`` ---- name of the originating SOF file
        - ``binx`` -- binning in x-axis
        - ``biny`` -- binning in y-axis

    **Usage:**

    To use the ``detect_continuum`` object, use the following:

    ```python
    from soxspipe.commonutils import detect_continuum
    detector = detect_continuum(
        log=log,
        pinholeFlat=pinholeFlat,
        dispersion_map=dispersion_map,
        settings=settings,
        recipeName="soxs-order-centre"
    )
    order_table_path = detector.get()
    ```
    """

    def __init__(
            self,
            log,
            pinholeFlat,
            dispersion_map,
            settings=False,
            recipeName=False,
            qcTable=False,
            productsTable=False,
            sofName=False,
            binx=1,
            biny=1
    ):
        self.log = log
        log.debug("instansiating a new 'detect_continuum' object")
        self.settings = settings
        if recipeName:
            self.recipeSettings = settings[recipeName]["detect-continuum"]
        else:
            self.recipeSettings = False
        self.recipeName = recipeName
        self.pinholeFlat = pinholeFlat
        self.dispersion_map = dispersion_map
        self.qc = qcTable
        self.products = productsTable
        self.sofName = sofName
        self.binx = binx
        self.biny = biny

        # KEYWORD LOOKUP OBJECT - LOOKUP KEYWORD FROM DICTIONARY IN RESOURCES
        # FOLDER
        self.kw = keyword_lookup(
            log=self.log,
            settings=self.settings
        ).get
        self.arm = pinholeFlat.header[self.kw("SEQ_ARM")]
        self.dateObs = pinholeFlat.header[self.kw("DATE_OBS")]
        self.inst = pinholeFlat.header[self.kw("INSTRUME")]

        # DETECTOR PARAMETERS LOOKUP OBJECT
        self.detectorParams = detector_lookup(
            log=log,
            settings=settings
        ).get(self.arm)

        # DEG OF THE POLYNOMIALS TO FIT THE ORDER CENTRE LOCATIONS
        self.axisBDeg = self.recipeSettings["disp-axis-deg"]
        self.orderDeg = self.recipeSettings["order-deg"]

        home = expanduser("~")
        self.qcDir = self.settings["workspace-root-dir"].replace("~", home) + f"/qc/{self.recipeName}/"
        self.qcDir = self.qcDir.replace("//", "/")
        # RECURSIVELY CREATE MISSING DIRECTORIES
        if not os.path.exists(self.qcDir):
            os.makedirs(self.qcDir)

        return None

    def get(self):
        """
        *return the order centre table filepath*

        **Return:**
            - ``order_table_path`` -- file path to the order centre table giving polynomial coeffs to each order fit
        """
        self.log.debug('starting the ``get`` method')

        import numpy as np
        import pandas as pd

        arm = self.arm

        # READ THE SPECTRAL FORMAT TABLE TO DETERMINE THE LIMITS OF THE TRACES
        orderNums, waveLengthMin, waveLengthMax = read_spectral_format(
            log=self.log, settings=self.settings, arm=arm)

        # CONVERT WAVELENGTH TO PIXEL POSTIONS AND RETURN ARRAY OF POSITIONS TO
        # SAMPLE THE TRACES
        orderPixelTable = self.create_pixel_arrays(
            orderNums,
            waveLengthMin,
            waveLengthMax)
        # SLICE LENGTH TO SAMPLE TRACES IN THE CROSS-DISPERSION DIRECTION
        self.sliceLength = self.recipeSettings["slice-length"]
        self.peakSigmaLimit = self.recipeSettings["peak-sigma-limit"]

        # SET IMAGE ORIENTATION
        if self.inst == "SOXS":
            self.axisA = "y"
            self.axisB = "x"
            coeff_dict = {"degorder_cent": self.orderDeg,
                          "degx_cent": self.axisBDeg}

        elif self.inst == "XSHOOTER":
            self.axisA = "x"
            self.axisB = "y"
            coeff_dict = {"degorder_cent": self.orderDeg,
                          "degy_cent": self.axisBDeg}

        # PREP LISTS WITH NAN VALUE IN CONT_X AND CONT_Y BEFORE FITTING
        orderPixelTable[f'cont_{self.axisA}'] = np.nan
        orderPixelTable[f'cont_{self.axisB}'] = np.nan

        # FOR EACH ORDER, FOR EACH PIXEL POSITION SAMPLE, FIT A 1D GAUSSIAN IN
        # CROSS-DISPERSION DIRECTTION. RETURN PEAK POSTIONS
        from soxspipe.commonutils.toolkit import quicklook_image
        quicklook_image(
            log=self.log, CCDObject=self.pinholeFlat, show=False, ext='data', stdWindow=3, title=False, surfacePlot=True)
        orderPixelTable = orderPixelTable.apply(
            self.fit_1d_gaussian_to_slice, axis=1)
        allLines = len(orderPixelTable.index)
        # DROP ROWS WITH NAN VALUES
        orderPixelTable.dropna(axis='index', how='any',
                               subset=['cont_x'], inplace=True)

        foundLines = len(orderPixelTable.index)
        percent = 100 * foundLines / allLines
        print(f"\tContinuum found in {foundLines} out of {allLines} order slices ({percent:2.0f}%)")

        # GET UNIQUE VALUES IN COLUMN
        uniqueOrders = orderPixelTable['order'].unique()

        orderLocations = {}
        orderPixelTable[f'cont_{self.axisA}_fit'] = np.nan
        orderPixelTable[f'cont_{self.axisA}_fit_res'] = np.nan

        # SETUP EXPONENTS AHEAD OF TIME - SAVES TIME ON POLY FITTING
        for i in range(0, self.axisBDeg + 1):
            orderPixelTable[f"{self.axisB}_pow_{i}"] = orderPixelTable[f"cont_{self.axisB}"].pow(i)
        for i in range(0, self.orderDeg + 1):
            orderPixelTable[f"order_pow_{i}"] = orderPixelTable["order"].pow(i)

        print("\n# FINDING GLOBAL POLYNOMIAL SOLUTION FOR ORDER CENTRE TRACES\n")

        # ITERATIVELY FIT THE POLYNOMIAL SOLUTIONS TO THE DATA
        coeff, orderPixelTable, clippedData = self.fit_global_polynomial(
            pixelList=orderPixelTable,
            axisACol=f"cont_{self.axisA}",
            axisBCol=f"cont_{self.axisB}",
            exponentsIncluded=True,
            writeQCs=True
        )

        n_coeff = 0
        for i in range(0, self.orderDeg + 1):
            for j in range(0, self.axisBDeg + 1):
                coeff_dict[f'cent_{i}{j}'] = coeff[n_coeff]
                n_coeff += 1

        # ITERATIVELY FIT THE POLYNOMIAL SOLUTIONS TO THE DATA
        coeff, orderPixelTable, clippedData = self.fit_global_polynomial(
            pixelList=orderPixelTable,
            axisACol="stddev",
            axisBCol=f"cont_{self.axisB}",
            exponentsIncluded=True
        )
        # orderLocations[o] = coeff
        coeff_dict["degorder_std"] = self.orderDeg
        coeff_dict[f"deg{self.axisB}_std"] = self.axisBDeg
        n_coeff = 0
        for i in range(0, self.orderDeg + 1):
            for j in range(0, self.axisBDeg + 1):
                coeff_dict[f'std_{i}{j}'] = coeff[n_coeff]
                n_coeff += 1
        coeffColumns = coeff_dict.keys()

        orderPolyTable = pd.DataFrame([coeff_dict])

        # HERE IS THE LINE LIST IF NEEDED FOR QC
        orderPixelTable.drop(columns=['mask'], inplace=True)

        plotPath, orderMetaTable = self.plot_results(
            orderPixelTable=orderPixelTable,
            orderPolyTable=orderPolyTable,
            clippedData=clippedData
        )

        from datetime import datetime
        utcnow = datetime.utcnow()
        utcnow = utcnow.strftime("%Y-%m-%dT%H:%M:%S")

        basename = os.path.basename(plotPath)

        if "order" in self.recipeName.lower():
            label = "ORDER_CENTRES_RES"
            product_desc = f"Residuals of the order centre polynomial fit"
        else:
            label = "OBJECT_TRACE_RES"
            product_desc = f"Residuals of the object trace polynomial fit",

        self.products = pd.concat([self.products, pd.Series({
            "soxspipe_recipe": self.recipeName,
            "product_label": label,
            "file_name": basename,
            "file_type": "PDF",
            "obs_date_utc": self.dateObs,
            "reduction_date_utc": utcnow,
<<<<<<< HEAD
            "product_desc": product_desc,
            "file_path": plotPath
=======
            "product_desc": f"Residuals of the order centre polynomial fit",
            "file_path": plotPath,
            "label": "QC"
>>>>>>> 818f55de
        }).to_frame().T], ignore_index=True)

        mean_res = np.mean(np.abs(orderPixelTable[f'cont_{self.axisA}_fit_res'].values))
        std_res = np.std(np.abs(orderPixelTable[f'cont_{self.axisA}_fit_res'].values))

        # WRITE OUT THE FITS TO THE ORDER CENTRE TABLE
        order_table_path = self.write_order_table_to_file(
            frame=self.pinholeFlat, orderPolyTable=orderPolyTable, orderMetaTable=orderMetaTable)

        self.log.debug('completed the ``get`` method')
        return order_table_path, self.qc, self.products

    def create_pixel_arrays(
            self,
            orderNums,
            waveLengthMin,
            waveLengthMax):
        """*create a pixel array for the approximate centre of each order*

        **Key Arguments:**
            - ``orderNums`` -- a list of the order numbers
            - ``waveLengthMin`` -- a list of the maximum wavelengths reached by each order
            - ``waveLengthMax`` -- a list of the minimum wavelengths reached by each order

        **Return:**
            - ``orderPixelTable`` -- a data-frame containing lines and associated pixel locations
        """
        self.log.debug('starting the ``create_pixel_arrays`` method')

        import numpy as np
        import pandas as pd

        # READ ORDER SAMPLING RESOLUTION FROM SETTINGS
        sampleCount = self.recipeSettings["order-sample-count"]

        # FIND THE PIXEL RANGES FOR ALL ORDERS
        myDict = {
            "order": np.asarray([]),
            "wavelength": np.asarray([]),
            "slit_position": np.asarray([])
        }
        for o, wmin, wmax in zip(orderNums, waveLengthMin, waveLengthMax):
            wlArray = np.array([wmin, wmax])
            myDict["wavelength"] = np.append(myDict["wavelength"], wlArray)
            myDict["order"] = np.append(
                myDict["order"], np.ones(len(wlArray)) * o)
            myDict["slit_position"] = np.append(
                myDict["slit_position"], np.zeros(len(wlArray)))
        orderPixelTable = pd.DataFrame(myDict)
        orderPixelTable = dispersion_map_to_pixel_arrays(
            log=self.log,
            dispersionMapPath=self.dispersion_map,
            orderPixelTable=orderPixelTable,
            removeOffDetectorLocation=False
        )
        orderPixelRanges = []
        if self.inst == "SOXS":
            axis = "x"
            rowCol = "columns"
        else:
            axis = "y"
            rowCol = "rows"

        for o in orderNums:
            amin = orderPixelTable.loc[orderPixelTable["order"] == o, f"fit_{axis}"].min()
            amax = orderPixelTable.loc[orderPixelTable["order"] == o, f"fit_{axis}"].max()
            if amin < 0:
                amin = 0
            if amax > self.detectorParams["science-pixels"][rowCol]["end"]:
                amax = self.detectorParams["science-pixels"][rowCol]["end"]

            arange = amax - amin
            orderPixelRanges.append(arange)

        smallestRange = min(orderPixelRanges)
        samplePixelSep = int(smallestRange / sampleCount)

        # CREATE THE WAVELENGTH/ORDER ARRAYS TO BE CONVERTED TO PIXELS
        myDict = {
            "order": np.asarray([]),
            "wavelength": np.asarray([]),
            "slit_position": np.asarray([])
        }
        expandRatio = 1.5
        for o, wmin, wmax, pixelRange in zip(orderNums, waveLengthMin, waveLengthMax, orderPixelRanges):
            orderSampleCount = int(pixelRange / samplePixelSep)
            wrange = wmax - wmin
            expand = wrange * expandRatio / 2
            wlArray = np.arange(
                wmin - expand, wmax + expand, (wmax - wmin + expand * 2) / orderSampleCount)
            myDict["wavelength"] = np.append(myDict["wavelength"], wlArray)
            myDict["order"] = np.append(
                myDict["order"], np.ones(len(wlArray)) * o)
            myDict["slit_position"] = np.append(
                myDict["slit_position"], np.zeros(len(wlArray)))

        orderPixelTable = pd.DataFrame(myDict)
        orderPixelTable = dispersion_map_to_pixel_arrays(
            log=self.log,
            dispersionMapPath=self.dispersion_map,
            orderPixelTable=orderPixelTable
        )

        self.log.debug('completed the ``create_pixel_arrays`` method')
        return orderPixelTable

    def fit_1d_gaussian_to_slice(
            self,
            pixelPostion):
        """*cut a slice from the pinhole flat along the cross-dispersion direction centred on pixel position, fit 1D gaussian and return the peak pixel position*

        **Key Arguments:**
            - ``pixelPostion`` -- the x,y pixel coordinate from orderPixelTable data-frame (series)

        **Return:**
            - ``pixelPostion`` -- now including gaussian fit peak xy position
        """
        self.log.debug('starting the ``fit_1d_gaussian_to_slice`` method')

        import numpy as np
        from astropy.stats import mad_std
        from astropy.modeling import models, fitting
        from scipy.signal import find_peaks

        # CLIP OUT A SLICE TO INSPECT CENTRED AT POSITION
        halfSlice = self.sliceLength / 2

        if self.inst == "SOXS":
            sliceAxis = "y"
            sliceAntiAxis = "x"
        else:
            sliceAxis = "x"
            sliceAntiAxis = "y"

        slice, slice_length_offset, slice_width_centre = cut_image_slice(log=self.log, frame=self.pinholeFlat,
                                                                         width=1, length=self.sliceLength, x=pixelPostion["fit_x"], y=pixelPostion["fit_y"], sliceAxis=sliceAxis, median=True, plot=False)

        if slice is None:
            pixelPostion[f"cont_{self.axisA}"] = np.nan
            pixelPostion[f"cont_{self.axisB}"] = np.nan
            return pixelPostion

        # CHECK THE SLICE POINTS IF NEEDED
        if 1 == 0:
            import matplotlib.pyplot as plt
            x = np.arange(0, len(slice))
            plt.figure(figsize=(8, 5))
            plt.plot(x, slice, 'ko')
            plt.xlabel('Position')
            plt.ylabel('Flux')
            plt.show()

        # EVALUATING THE MEAN AND STD-DEV FOR PEAK FINDING - REMOVES SLICE
        # CONTAINING JUST NOISE
        try:
            median_r = np.ma.median(slice)
            std_r = mad_std(slice)
        except:
            median_r = None

        if not median_r:
            pixelPostion[f"cont_{self.axisA}"] = np.nan
            pixelPostion[f"cont_{self.axisB}"] = np.nan
            return pixelPostion

        peaks, _ = find_peaks(slice, height=median_r +
                              self.peakSigmaLimit * std_r, width=1)

        # CHECK PEAK HAS BEEN FOUND
        if peaks is None or len(peaks) <= 0:
            # CHECK THE SLICE POINTS IF NEEDED
            if 1 == 0:
                x = np.arange(0, len(slice))
                plt.figure(figsize=(8, 5))
                plt.plot(x, slice, 'ko')
                plt.xlabel('Position')
                plt.ylabel('Flux')
                plt.show()
            pixelPostion[f"cont_{self.axisA}"] = np.nan
            pixelPostion[f"cont_{self.axisB}"] = np.nan
            return pixelPostion

        # FIT THE DATA USING A 1D GAUSSIAN - USING astropy.modeling
        # CENTRE THE GAUSSIAN ON THE PEAK
        g_init = models.Gaussian1D(
            amplitude=1000., mean=peaks[0], stddev=1.)
        # print(f"g_init: {g_init}")
        fit_g = fitting.LevMarLSQFitter()

        # NOW FIT
        try:
            g = fit_g(g_init, np.arange(0, len(slice)), slice)
        except:
            pixelPostion[f"cont_{self.axisA}"] = np.nan
            pixelPostion[f"cont_{self.axisB}"] = np.nan
            return pixelPostion
        pixelPostion[f"cont_{sliceAxis}"] = g.mean.value + \
            max(0, slice_length_offset)
        pixelPostion[f"cont_{sliceAntiAxis}"] = slice_width_centre
        pixelPostion["amplitude"] = g.amplitude.value
        pixelPostion["stddev"] = g.stddev.value

        # PRINT A FEW PLOTS IF NEEDED - GAUSSIAN FIT OVERLAYED
        if 1 == 0 and random() < 0.02 and pixelPostion["order"] == 11:
            x = np.arange(0, len(slice))
            plt.figure(figsize=(8, 5))
            plt.plot(x, slice, 'ko')
            plt.xlabel('Position')
            plt.ylabel('Flux')
            gaussx = np.arange(0, max(x), 0.05)
            plt.plot(gaussx, g(gaussx), label=f'Mean = {g.mean.value:0.2f}, std = {g.stddev.value:0.2f}, cont_{self.axisA} = {pixelPostion[f"cont_{self.axisA}"]:0.2f}, fit_{self.axisA} = {pixelPostion[f"fit_{self.axisA}"]:0.2f},cont_{self.axisB} = {pixelPostion[f"cont_{self.axisB}"]:0.2f},fit_y = {pixelPostion[f"fit_{self.axisB}"]:0.2f}')
            plt.legend()
            plt.show()

        self.log.debug('completed the ``fit_1d_gaussian_to_slice`` method')
        return pixelPostion

    def plot_results(
            self,
            orderPixelTable,
            orderPolyTable,
            clippedData):
        """*generate a plot of the polynomial fits and residuals*

        **Key Arguments:**
            - ``orderPixelTable`` -- the pixel table with residuals of fits
            - ``orderPolyTable`` -- data-frame of order-location polynomial coeff
            - ``clippedData`` -- the sigma-clipped data

        **Return:**
            - ``filePath`` -- path to the plot pdf
            - ``orderMetaTable`` -- dataframe of useful order fit metadata
        """
        self.log.debug('starting the ``plot_results`` method')

        import numpy as np
        import pandas as pd
        import matplotlib.pyplot as plt

        arm = self.arm

        # a = plt.figure(figsize=(40, 15))
        if arm == "UVB" or self.inst == "SOXS":
            fig = plt.figure(figsize=(6, 13.5), constrained_layout=True)
            # CREATE THE GID OF AXES
            gs = fig.add_gridspec(6, 4)
            toprow = fig.add_subplot(gs[0:2, :])
            midrow = fig.add_subplot(gs[2:4, :])
            bottomleft = fig.add_subplot(gs[4:5, 0:2])
            bottomright = fig.add_subplot(gs[4:5, 2:])
            fwhmaxis = fig.add_subplot(gs[5:6, :])
        else:
            fig = plt.figure(figsize=(6, 12), constrained_layout=True)
            # CREATE THE GID OF AXES
            gs = fig.add_gridspec(7, 4)
            toprow = fig.add_subplot(gs[0:2, :])
            midrow = fig.add_subplot(gs[2:4, :])
            bottomleft = fig.add_subplot(gs[4:6, 0:2])
            bottomright = fig.add_subplot(gs[4:6, 2:])
            fwhmaxis = fig.add_subplot(gs[6:7, :])

        # ROTATE THE IMAGE FOR BETTER LAYOUT
        rotatedImg = self.pinholeFlat.data
        if self.axisA == "x":
            rotatedImg = np.rot90(rotatedImg, 1)
            rotatedImg = np.flipud(rotatedImg)
        toprow.imshow(rotatedImg, vmin=10, vmax=50, cmap='gray', alpha=0.5)
        toprow.set_title(
            "1D guassian peak positions (post-clipping)", fontsize=10)
        toprow.scatter(clippedData[f"cont_{self.axisB}"], clippedData[f"cont_{self.axisA}"], marker='x', c='red', s=5, alpha=0.6, linewidths=0.5)
        toprow.scatter(orderPixelTable[f"cont_{self.axisB}"], orderPixelTable[f"cont_{self.axisA}"], marker='o', c='yellow', s=0.3, alpha=0.6)

        # toprow.set_yticklabels([])
        # toprow.set_xticklabels([])

        toprow.set_ylabel(f"{self.axisA}-axis", fontsize=12)
        toprow.set_xlabel(f"{self.axisB}-axis", fontsize=12)
        toprow.tick_params(axis='both', which='major', labelsize=9)
        if self.axisA == "x":
            toprow.invert_yaxis()

        midrow.imshow(rotatedImg, vmin=10, vmax=50, cmap='gray', alpha=0.5)
        if "order" in self.recipeName.lower():
            midrow.set_title(
                "order-location fit solutions", fontsize=10)
        else:
            midrow.set_title(
                "order trace fit solutions", fontsize=10)
        if self.axisB == "y":
            axisALength = self.pinholeFlat.data.shape[1]
            axisBLength = self.pinholeFlat.data.shape[0]
        elif self.axisB == "x":
            axisALength = self.pinholeFlat.data.shape[0]
            axisBLength = self.pinholeFlat.data.shape[1]
        axisBlinelist = np.arange(0, axisBLength, 3)

        poly = chebyshev_order_xy_polynomials(
            log=self.log, axisBCol=self.axisB, orderCol="order", orderDeg=self.orderDeg, axisBDeg=self.axisBDeg).poly
        for index, row in orderPolyTable.iterrows():
            cent_coeff = [float(v) for k, v in row.items() if "cent_" in k]
            std_coeff = [float(v) for k, v in row.items() if "std_" in k]
        uniqueOrders = orderPixelTable['order'].unique()
        # CREATE DATA FRAME FROM A DICTIONARY OF LISTS
        myDict = {f"{self.axisB}": axisBlinelist}
        df = pd.DataFrame(myDict)
        ymin = []
        ymax = []
        xmin = []
        xmax = []
        colors = []
        for o in uniqueOrders:
            df["order"] = o
            xfit = poly(df, *cent_coeff)
            stdfit = poly(df, *std_coeff)
            xfit, yfit, stdfit, lower, upper = zip(
                *[(x, y, std, x - 3 * std, x + 3 * std) for x, y, std in zip(xfit, axisBlinelist, stdfit) if x > 0 and x < (axisALength) - 10])
            # lower = xfit - 3 * stdfit
            # upper = xfit + 3 * stdfit
            c = midrow.plot(yfit, xfit, linewidth=0.7)
            midrow.fill_between(yfit, lower, upper, color=c[0].get_color(), alpha=0.3)
            colors.append(c[0].get_color())
            ymin.append(min(yfit))
            ymax.append(max(yfit))
            xmin.append(axisALength - max(xfit))
            xmax.append(axisALength - min(xfit))
            midrow.text(yfit[10], xfit[10] + 10, int(o), fontsize=6, c="white", verticalalignment='bottom')

        # CREATE DATA FRAME FROM A DICTIONARY OF LISTS
        orderMetaTable = {
            "order": uniqueOrders,
            f"{self.axisB}min": ymin,
            f"{self.axisB}max": ymax,
            f"{self.axisA}min": xmin,
            f"{self.axisA}max": xmax,
        }
        orderMetaTable = pd.DataFrame(orderMetaTable)

        # xfit = np.ones(len(xfit)) * \
        #     self.pinholeFrame.data.shape[1] - xfit
        # midrow.scatter(yfit, xfit, marker='x', c='blue', s=4)
        # midrow.set_yticklabels([])
        # midrow.set_xticklabels([])
        midrow.set_ylabel(f"{self.axisA}-axis", fontsize=12)
        midrow.set_xlabel(f"{self.axisB}-axis", fontsize=12)
        midrow.tick_params(axis='both', which='major', labelsize=9)

        if self.axisA == "x":
            midrow.invert_yaxis()
            midrow.set_ylim(0, axisALength)

        # PLOT THE FINAL RESULTS:
        plt.subplots_adjust(top=0.92)
        for o, c in zip(uniqueOrders, colors):
            mask = (orderPixelTable['order'] == o)
            bottomleft.scatter(orderPixelTable.loc[mask][f'cont_{self.axisA}'].values, orderPixelTable.loc[mask][
                f'cont_{self.axisA}_fit_res'].values, alpha=0.2, s=1, c=c)
            if len(orderPixelTable.loc[mask].index) > 10:
                labelIndex = 10
            else:
                labelIndex = 1
            try:
                bottomleft.text(orderPixelTable.loc[mask][f'cont_{self.axisA}'].values[labelIndex], orderPixelTable.loc[mask][f'cont_{self.axisA}_fit_res'].values[labelIndex], int(o), fontsize=8, c=c, verticalalignment='bottom')
            except:
                pass

        bottomleft.set_xlabel(f'{self.axisA} pixel position', fontsize=10)
        bottomleft.set_ylabel(f'{self.axisA} residual', fontsize=10)
        bottomleft.tick_params(axis='both', which='major', labelsize=9)

        # PLOT THE FINAL RESULTS:
        plt.subplots_adjust(top=0.92)
        for o, c in zip(uniqueOrders, colors):
            mask = (orderPixelTable['order'] == o)
            bottomright.scatter(orderPixelTable.loc[mask][f'cont_{self.axisB}'].values, orderPixelTable.loc[mask][
                f'cont_{self.axisA}_fit_res'].values, alpha=0.2, s=1, c=c)
            if len(orderPixelTable.loc[mask].index) > 10:
                labelIndex = 10
            else:
                labelIndex = 1
            try:
                bottomright.text(orderPixelTable.loc[mask][f'cont_{self.axisB}'].values[labelIndex], orderPixelTable.loc[mask][
                    f'cont_{self.axisA}_fit_res'].values[labelIndex], int(o), fontsize=8, c=c, verticalalignment='bottom')
            except:
                pass

        bottomright.set_xlabel(f'{self.axisB} pixel position', fontsize=10)
        bottomright.tick_params(axis='both', which='major', labelsize=9)
        # bottomright.set_ylabel('x residual')
        bottomright.set_yticklabels([])

        stdToFwhm = 2 * (2 * math.log(2))**0.5
        for o, c in zip(uniqueOrders, colors):
            mask = (orderPixelTable['order'] == o)
            fwhmaxis.scatter(orderPixelTable.loc[mask]['wavelength'].values, orderPixelTable.loc[mask]['stddev_fit'].values * stdToFwhm, alpha=0.2, s=1, c=c)
            if len(orderPixelTable.loc[mask].index) > 10:
                labelIndex = 10
            else:
                labelIndex = 1
            try:
                fwhmaxis.text(orderPixelTable.loc[mask]['wavelength'].values[labelIndex], orderPixelTable.loc[mask]['stddev_fit'].values[labelIndex] * stdToFwhm, int(o), fontsize=8, c=c, verticalalignment='bottom')
            except:
                pass
        fwhmaxis.set_xlabel('wavelength (nm)', fontsize=10)
        fwhmaxis.set_ylabel('FWHM (pixels)', fontsize=10)

        fwhmaxis.set_ylim(orderPixelTable['stddev_fit'].min() * stdToFwhm * 0.5, orderPixelTable['stddev_fit'].max() * stdToFwhm * 1.2)

        mean_res = np.mean(np.abs(orderPixelTable[f'cont_{self.axisA}_fit_res'].values))
        std_res = np.std(np.abs(orderPixelTable[f'cont_{self.axisA}_fit_res'].values))

        subtitle = f"mean res: {mean_res:2.2f} pix, res stdev: {std_res:2.2f}"
        if "order" in self.recipeName.lower():
            fig.suptitle(f"traces of order-centre locations - pinhole flat-frame\n{subtitle}", fontsize=12)
        else:
            fig.suptitle(f"object trace locations\n{subtitle}", fontsize=12)

        # plt.show()
        if not self.sofName:
            filename = filenamer(
                log=self.log,
                frame=self.pinholeFlat,
                settings=self.settings
            )
            filename = filename.split("FLAT")[0] + "ORDER_CENTRES_residuals.pdf"
        elif "order" in self.recipeName.lower():
            filename = self.sofName + "_residuals.pdf"
        else:
            filename = self.sofName + "_OBJECT_TRACE_residuals.pdf"

        filePath = f"{self.qcDir}/{filename}"
        plt.tight_layout()
        plt.savefig(filePath, dpi=720)

        self.log.debug('completed the ``plot_results`` method')
        return filePath, orderMetaTable

    # use the tab-trigger below for new method
    # xt-class-method<|MERGE_RESOLUTION|>--- conflicted
+++ resolved
@@ -407,14 +407,10 @@
 
         header[kw("SEQ_ARM")] = arm
         header["HIERARCH " + kw("PRO_TYPE")] = "REDUCED"
-<<<<<<< HEAD
         if "order" in self.recipeName.lower():
             header["HIERARCH " + kw("PRO_CATG")] = f"ORDER_TAB_{arm}".upper()
         else:
             header["HIERARCH " + kw("PRO_CATG")] = f"OBJECT_TAB_{arm}".upper()
-=======
-        header["HIERARCH " + kw("PRO_CATG")] = f"ORDER_TAB_{arm}".upper()
->>>>>>> 818f55de
         priHDU = fits.PrimaryHDU(header=header)
 
         hduList = fits.HDUList([priHDU, BinTableHDU, BinTableHDU2])
@@ -654,14 +650,11 @@
             "file_type": "PDF",
             "obs_date_utc": self.dateObs,
             "reduction_date_utc": utcnow,
-<<<<<<< HEAD
             "product_desc": product_desc,
             "file_path": plotPath
-=======
             "product_desc": f"Residuals of the order centre polynomial fit",
             "file_path": plotPath,
             "label": "QC"
->>>>>>> 818f55de
         }).to_frame().T], ignore_index=True)
 
         mean_res = np.mean(np.abs(orderPixelTable[f'cont_{self.axisA}_fit_res'].values))
