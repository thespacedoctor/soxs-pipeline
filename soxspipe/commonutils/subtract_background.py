--- conflicted
+++ resolved
@@ -322,69 +322,7 @@
         quicklook_image(
             log=self.log, CCDObject=backgroundMap, show=False, ext=None, surfacePlot=True, title="Scattered light background image")
 
-<<<<<<< HEAD
-        else:
-            for idx, row in enumerate(maskedImage):
-
-                # SET X TO A MASKED RANGE
-                xunmasked = ma.masked_array(np.linspace(
-                    0, len(row), len(row), dtype=int), mask=row.mask)
-
-                # fit = ma.polyfit(xunmasked, row, deg=rowFitOrder)
-                xfit = np.linspace(0, len(row), len(row), dtype=int)
-
-                # yfit = np.polyval(fit, xfit)
-
-                xmasked = xunmasked[~xunmasked.mask]
-                xmin = xmasked.min()
-                xmax = xmasked.max()
-                rowmasked = row[~row.mask]
-
-                window = 9
-                hw = math.floor(window / 2)
-                # rowmaskedSmoothed = pd.Series(rowmasked).rolling(window=window, center=True).quantile(.1)
-                try:
-                    rowmaskedSmoothed = pd.Series(rowmasked).rolling(window=window, center=True).median()
-                except:
-                    rowmasked = rowmasked.byteswap().newbyteorder()
-                    rowmaskedSmoothed = pd.Series(rowmasked).rolling(window=window, center=True).median()
-                rowmaskedSmoothed[:hw] = rowmaskedSmoothed.iloc[hw + 1]
-                rowmaskedSmoothed[-hw:] = rowmaskedSmoothed.iloc[-hw - 1]
-                rowmasked[:hw] = rowmasked[hw + 1]
-                rowmasked[-hw:] = rowmasked[-hw - 1]
-
-                defaultPointsPerKnot = 25
-                n_interior_knots = int(xmasked.shape[0] / defaultPointsPerKnot)
-                # QUANTILE SPACES - i.e. PERCENTAGE VALUES TO PLACE THE KNOTS, FROM 0-1, ALONGS WAVELENGTH RANGE
-                qs = np.linspace(0, 1, n_interior_knots + 2)[1: -1]
-                seedKnots = np.quantile(xmasked, qs)
-
-                t, c, k = splrep(xmasked, rowmaskedSmoothed, t=seedKnots, s=10.0, k=rowFitOrder)
-
-                spline = BSpline(t, c, k, extrapolate=True)
-                yfit = spline(xfit)
-
-                # ADD FITTED ROW TO BACKGROUND IMAGE
-                backgroundMap[idx, :] = yfit
-
-                if random.randint(1, 501) == 42 and 1 == 0:
-                    import matplotlib.pyplot as plt
-                    fig, (ax1) = plt.subplots(1, 1, figsize=(30, 15))
-                    plt.scatter(xmasked, rowmasked)
-                    plt.scatter(xmasked, rowmaskedSmoothed)
-                    plt.plot(xfit, yfit, 'b')
-                    plt.ylabel("flux")
-                    plt.xlabel("pixels along row")
-                    plt.show()
-
-            quicklook_image(
-                log=self.log, CCDObject=backgroundMap, show=False, ext=None, surfacePlot=True, title="Scattered light background image")
-
-        backgroundMap = medfilt2d(
-            backgroundMap, medianFilterSize)
-=======
         backgroundMap = scipy.ndimage.filters.gaussian_filter(backgroundMap, gaussianSigma)
->>>>>>> 06df56fe
 
         quicklook_image(
             log=self.log, CCDObject=backgroundMap, show=False, ext=None, surfacePlot=True, title="Scattered light background image with median filtering")
